--- conflicted
+++ resolved
@@ -41,7 +41,7 @@
 
 	"github.com/dedis/kyber"
 	"github.com/dedis/kyber/util/random"
-	//own "github.com/nikkolasg/learning/crypto/util"
+	//own "github.com/nikkolasg/learning/kyber/util"
 )
 
 // CoSi is the struct that implements one round of a CoSi protocol.
@@ -69,11 +69,7 @@
 // CoSi struct. You can also give the full mask directly with SetMask().
 type CoSi struct {
 	// Suite used
-<<<<<<< HEAD
-	group crypto.Group
-=======
-	suite kyber.Suite
->>>>>>> 8e6eddfe
+	group kyber.Group
 	// mask is the mask used to select which signers participated in this round
 	// or not. All code regarding the mask is directly inspired from
 	// github.com/bford/golang-x-crypto/ed25519/cosi code.
@@ -104,11 +100,7 @@
 // have to set the mask using `SetMask` method. By default, all participants are
 // designated as participating. If you wish to specify which co-signers are
 // participating, use NewCosiWithMask
-<<<<<<< HEAD
-func NewCosi(group crypto.Group, private crypto.Scalar, publics []crypto.Point) *CoSi {
-=======
-func NewCosi(suite kyber.Suite, private kyber.Scalar, publics []kyber.Point) *CoSi {
->>>>>>> 8e6eddfe
+func NewCosi(group kyber.Group, private kyber.Scalar, publics []kyber.Point) *CoSi {
 	cosi := &CoSi{
 		group:   group,
 		private: private,
@@ -237,11 +229,7 @@
 // struct. Publics is the WHOLE list of publics keys, the mask at the end of the
 // signature will take care of removing the indivual public keys that did not
 // participate
-<<<<<<< HEAD
-func VerifySignature(group crypto.Group, publics []crypto.Point, message, sig []byte) error {
-=======
-func VerifySignature(suite kyber.Suite, publics []kyber.Point, message, sig []byte) error {
->>>>>>> 8e6eddfe
+func VerifySignature(group kyber.Group, publics []kyber.Point, message, sig []byte) error {
 	aggCommitBuff := sig[:32]
 	aggCommit := group.Point()
 	if err := aggCommit.UnmarshalBinary(aggCommitBuff); err != nil {
@@ -339,23 +327,13 @@
 // mask holds the mask utilities
 type mask struct {
 	mask      []byte
-<<<<<<< HEAD
-	publics   []crypto.Point
-	aggPublic crypto.Point
-	group     crypto.Group
-}
-
-// newMask returns a new mask to use with the cosigning with all cosigners enabled
-func newMask(group crypto.Group, publics []crypto.Point) *mask {
-=======
 	publics   []kyber.Point
 	aggPublic kyber.Point
-	suite     kyber.Suite
+	group     kyber.Group
 }
 
 // newMask returns a new mask to use with the cosigning with all cosigners enabled
-func newMask(suite kyber.Suite, publics []kyber.Point) *mask {
->>>>>>> 8e6eddfe
+func newMask(group kyber.Group, publics []kyber.Point) *mask {
 	// Start with an all-disabled participation mask, then set it correctly
 	cm := &mask{
 		publics: publics,
