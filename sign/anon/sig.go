package anon

import (
	"bytes"
	"crypto/cipher"
	"errors"

	"github.com/dedis/kyber"
)

// unlinkable ring signature
type uSig struct {
	C0 kyber.Scalar
	S  []kyber.Scalar
}

// linkable ring signature
type lSig struct {
	C0  kyber.Scalar
	S   []kyber.Scalar
	Tag kyber.Point
}

<<<<<<< HEAD
func signH1pre(suite Suite, linkScope []byte, linkTag crypto.Point,
	message []byte) crypto.Cipher {
=======
func signH1pre(suite kyber.Suite, linkScope []byte, linkTag kyber.Point,
	message []byte) kyber.Cipher {
>>>>>>> 8e6eddfe
	H1pre := suite.Cipher(message) // m
	if linkScope != nil {
		H1pre.Write(linkScope) // L
		tag, _ := linkTag.MarshalBinary()
		H1pre.Write(tag) // ~y
	}
	return H1pre
}

<<<<<<< HEAD
func signH1(suite Suite, H1pre crypto.Cipher, PG, PH crypto.Point) crypto.Scalar {
=======
func signH1(suite kyber.Suite, H1pre kyber.Cipher, PG, PH kyber.Point) kyber.Scalar {
>>>>>>> 8e6eddfe
	H1 := H1pre.Clone()
	PGb, _ := PG.MarshalBinary()
	H1.Write(PGb)
	if PH != nil {
		PHb, _ := PH.MarshalBinary()
		H1.Write(PHb)
	}
	H1.Message(nil, nil, nil) // finish message absorption
	return suite.Scalar().Pick(H1)
}

// Sign creates an optionally anonymous, optionally linkable
// signature on a given message.
//
// The caller supplies one or more public keys representing an anonymity set,
// and the private key corresponding to one of those public keys.
// The resulting signature proves to a verifier that the owner of
// one of these public keys signed the message,
// without revealing which key-holder signed the message,
// offering anonymity among the members of this explicit anonymity set.
// The other users whose keys are listed in the anonymity set need not consent
// or even be aware that they have been included in an anonymity set:
// anyone having a suitable public key may be "conscripted" into a set.
//
// If the provided anonymity set contains only one public key (the signer's),
// then this function produces a traditional non-anonymous signature,
// equivalent in both size and performance to a standard ElGamal signature.
//
// The caller may request either unlinkable or linkable anonymous signatures.
// If linkScope is nil, this function generates an unlinkable signature,
// which contains no information about which member signed the message.
// The anonymity provided by unlinkable signatures is forward-secure,
// in that a signature reveals nothing about which member generated it,
// even if all members' private keys are later released.
// For cryptographic background on unlinkable anonymity-set signatures -
// also known as ring signatures or ad-hoc group signatures -
// see Rivest, "How to Leak a Scalar" at
// http://people.csail.mit.edu/rivest/RivestShamirTauman-HowToLeakAScalar.pdf.
//
// If the caller passes a non-nil linkScope,
// the resulting anonymous signature will be linkable.
// This means that given two signatures produced using the same linkScope,
// a verifier will be able to tell whether
// the same or different anonymity set members produced those signatures.
// In particular, verifying a linkable signature yields a linkage tag.
// This linkage tag has a 1-to-1 correspondence with the signer's public key
// within a given linkScope, but is cryptographically unlinkable
// to either the signer's public key or to linkage tags in other scopes.
// The provided linkScope may be an arbitrary byte-string;
// the only significance these scopes have is whether they are equal or unequal.
// For details on the linkable signature algorithm this function implements,
// see Liu/Wei/Wong,
// "Linkable Spontaneous Anonymous Group Signature for Ad Hoc Groups" at
// http://www.cs.cityu.edu.hk/~duncan/papers/04liuetal_lsag.pdf.
//
// Linkage tags may be used to protect against sock-puppetry or Sybil attacks
// in situations where a verifier needs to know how many distinct members
// of an anonymity set are present or signed messages in a given context.
// It is cryptographically hard for one anonymity set member
// to produce signatures with different linkage tags in the same scope.
// An important and fundamental downside, however, is that
// linkable signatures do NOT offer forward-secure anonymity.
// If an anonymity set member's private key is later released,
// it is trivial to check whether or not that member produced a given signature.
// Also, anonymity set members who did NOT sign a message could
// (voluntarily or under coercion) prove that they did not sign it,
// e.g., simply by signing some other message in that linkage context
// and noting that the resulting linkage tag comes out different.
// Thus, linkable anonymous signatures are not appropriate to use
// in situations where there may be significant risk
// that members' private keys may later be compromised,
// or that members may be persuaded or coerced into revealing whether or not
// they produced a signature of interest.
//
<<<<<<< HEAD
func Sign(suite Suite, random cipher.Stream, message []byte,
	anonymitySet Set, linkScope []byte, mine int, privateKey crypto.Scalar) []byte {
=======
func Sign(suite kyber.Suite, random cipher.Stream, message []byte,
	anonymitySet Set, linkScope []byte, mine int, privateKey kyber.Scalar) []byte {
>>>>>>> 8e6eddfe

	// Note that Rivest's original ring construction directly supports
	// heterogeneous rings containing public keys of different types -
	// e.g., a mixture of RSA keys and DSA keys with varying parameters.
	// Our ring signature construction currently supports
	// only homogeneous rings containing compatible keys
	// drawn from the cipher suite (e.g., the same elliptic curve).
	// The upside to this constrint is greater flexibility:
	// e.g., we also easily obtain linkable ring signatures,
	// which are not readily feasible with the original ring construction.

	n := len(anonymitySet)            // anonymity set size
	L := []kyber.Point(anonymitySet) // public keys in anonymity set
	pi := mine

	// If we want a linkable ring signature, produce correct linkage tag,
	// as a pseudorandom base point multiplied by our private key.
	// Liu's scheme specifies the linkScope as a hash of the ring;
	// this is one reasonable choice of linkage scope,
	// but there are others, so we parameterize this choice.
	var linkBase, linkTag kyber.Point
	if linkScope != nil {
		linkStream := suite.Cipher(linkScope)
		linkBase, _ = suite.Point().Pick(nil, linkStream)
		linkTag = suite.Point().Mul(linkBase, privateKey)
	}

	// First pre-hash the parameters to H1
	// that are invariant for different ring positions,
	// so that we don't have to hash them many times.
	H1pre := signH1pre(suite, linkScope, linkTag, message)

	// Pick a random commit for my ring position
	u := suite.Scalar().Pick(random)
	var UB, UL kyber.Point
	UB = suite.Point().Mul(nil, u)
	if linkScope != nil {
		UL = suite.Point().Mul(linkBase, u)
	}

	// Build the challenge ring
	s := make([]kyber.Scalar, n)
	c := make([]kyber.Scalar, n)
	c[(pi+1)%n] = signH1(suite, H1pre, UB, UL)
	var P, PG, PH kyber.Point
	P = suite.Point()
	PG = suite.Point()
	if linkScope != nil {
		PH = suite.Point()
	}
	for i := (pi + 1) % n; i != pi; i = (i + 1) % n {
		s[i] = suite.Scalar().Pick(random)
		PG.Add(PG.Mul(nil, s[i]), P.Mul(L[i], c[i]))
		if linkScope != nil {
			PH.Add(PH.Mul(linkBase, s[i]), P.Mul(linkTag, c[i]))
		}
		c[(i+1)%n] = signH1(suite, H1pre, PG, PH)
		//fmt.Printf("s%d %s\n",i,s[i].String())
		//fmt.Printf("c%d %s\n",(i+1)%n,c[(i+1)%n].String())
	}
	s[pi] = suite.Scalar()
	s[pi].Mul(privateKey, c[pi]).Sub(u, s[pi]) // s_pi = u - x_pi c_pi

	// Encode and return the signature
	buf := bytes.Buffer{}
	if linkScope != nil { // linkable ring signature
		sig := lSig{c[0], s, linkTag}
		suite.Write(&buf, &sig)
	} else { // unlinkable ring signature
		sig := uSig{c[0], s}
		suite.Write(&buf, &sig)
	}
	return buf.Bytes()
}

// Verify checks a signature generated by Sign.
//
// The caller provides the message, anonymity set, and linkage scope
// with which the signature was purportedly produced.
// If the signature is a valid linkable signature (linkScope != nil),
// this function returns a linkage tag that uniquely corresponds
// to the signer within the given linkScope.
// If the signature is a valid unlinkable signature (linkScope == nil),
// returns an empty but non-nil byte-slice instead of a linkage tag on success.
// Returns a nil linkage tag and an error if the signature is invalid.
<<<<<<< HEAD
func Verify(suite Suite, message []byte, anonymitySet Set,
=======
func Verify(suite kyber.Suite, message []byte, anonymitySet Set,
>>>>>>> 8e6eddfe
	linkScope []byte, signatureBuffer []byte) ([]byte, error) {

	n := len(anonymitySet)            // anonymity set size
	L := []kyber.Point(anonymitySet) // public keys in ring

	// Decode the signature
	buf := bytes.NewBuffer(signatureBuffer)
	var linkBase, linkTag kyber.Point
	sig := lSig{}
	sig.S = make([]kyber.Scalar, n)
	if linkScope != nil { // linkable ring signature
		if err := suite.Read(buf, &sig); err != nil {
			return nil, err
		}
		linkStream := suite.Cipher(linkScope)
		linkBase, _ = suite.Point().Pick(nil, linkStream)
		linkTag = sig.Tag
	} else { // unlinkable ring signature
		if err := suite.Read(buf, &sig.C0); err != nil {
			return nil, err
		}
		if err := suite.Read(buf, &sig.S); err != nil {
			return nil, err
		}
	}

	// Pre-hash the ring-position-invariant parameters to H1.
	H1pre := signH1pre(suite, linkScope, linkTag, message)

	// Verify the signature
	var P, PG, PH kyber.Point
	P = suite.Point()
	PG = suite.Point()
	if linkScope != nil {
		PH = suite.Point()
	}
	s := sig.S
	ci := sig.C0
	for i := 0; i < n; i++ {
		PG.Add(PG.Mul(nil, s[i]), P.Mul(L[i], ci))
		if linkScope != nil {
			PH.Add(PH.Mul(linkBase, s[i]), P.Mul(linkTag, ci))
		}
		ci = signH1(suite, H1pre, PG, PH)
	}
	if !ci.Equal(sig.C0) {
		return nil, errors.New("invalid signature")
	}

	// Return the re-encoded linkage tag, for uniqueness checking
	if linkScope != nil {
		tag, _ := linkTag.MarshalBinary()
		return tag, nil
	} else {
		return []byte{}, nil
	}
}<|MERGE_RESOLUTION|>--- conflicted
+++ resolved
@@ -21,13 +21,8 @@
 	Tag kyber.Point
 }
 
-<<<<<<< HEAD
-func signH1pre(suite Suite, linkScope []byte, linkTag crypto.Point,
-	message []byte) crypto.Cipher {
-=======
-func signH1pre(suite kyber.Suite, linkScope []byte, linkTag kyber.Point,
+func signH1pre(suite Suite, linkScope []byte, linkTag kyber.Point,
 	message []byte) kyber.Cipher {
->>>>>>> 8e6eddfe
 	H1pre := suite.Cipher(message) // m
 	if linkScope != nil {
 		H1pre.Write(linkScope) // L
@@ -37,11 +32,7 @@
 	return H1pre
 }
 
-<<<<<<< HEAD
-func signH1(suite Suite, H1pre crypto.Cipher, PG, PH crypto.Point) crypto.Scalar {
-=======
-func signH1(suite kyber.Suite, H1pre kyber.Cipher, PG, PH kyber.Point) kyber.Scalar {
->>>>>>> 8e6eddfe
+func signH1(suite Suite, H1pre kyber.Cipher, PG, PH kyber.Point) kyber.Scalar {
 	H1 := H1pre.Clone()
 	PGb, _ := PG.MarshalBinary()
 	H1.Write(PGb)
@@ -116,13 +107,8 @@
 // or that members may be persuaded or coerced into revealing whether or not
 // they produced a signature of interest.
 //
-<<<<<<< HEAD
 func Sign(suite Suite, random cipher.Stream, message []byte,
-	anonymitySet Set, linkScope []byte, mine int, privateKey crypto.Scalar) []byte {
-=======
-func Sign(suite kyber.Suite, random cipher.Stream, message []byte,
 	anonymitySet Set, linkScope []byte, mine int, privateKey kyber.Scalar) []byte {
->>>>>>> 8e6eddfe
 
 	// Note that Rivest's original ring construction directly supports
 	// heterogeneous rings containing public keys of different types -
@@ -134,7 +120,7 @@
 	// e.g., we also easily obtain linkable ring signatures,
 	// which are not readily feasible with the original ring construction.
 
-	n := len(anonymitySet)            // anonymity set size
+	n := len(anonymitySet)           // anonymity set size
 	L := []kyber.Point(anonymitySet) // public keys in anonymity set
 	pi := mine
 
@@ -208,14 +194,10 @@
 // If the signature is a valid unlinkable signature (linkScope == nil),
 // returns an empty but non-nil byte-slice instead of a linkage tag on success.
 // Returns a nil linkage tag and an error if the signature is invalid.
-<<<<<<< HEAD
 func Verify(suite Suite, message []byte, anonymitySet Set,
-=======
-func Verify(suite kyber.Suite, message []byte, anonymitySet Set,
->>>>>>> 8e6eddfe
 	linkScope []byte, signatureBuffer []byte) ([]byte, error) {
 
-	n := len(anonymitySet)            // anonymity set size
+	n := len(anonymitySet)           // anonymity set size
 	L := []kyber.Point(anonymitySet) // public keys in ring
 
 	// Decode the signature
