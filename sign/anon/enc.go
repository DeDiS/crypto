package anon

import (
	"crypto/cipher"
	"errors"

	"github.com/dedis/kyber"
	"github.com/dedis/kyber/util/subtle"
)

// XXX belongs in crypto package?
<<<<<<< HEAD
func keyPair(suite Suite, rand cipher.Stream,
	hide bool) (crypto.Point, crypto.Scalar, []byte) {
=======
func keyPair(suite kyber.Suite, rand cipher.Stream,
	hide bool) (kyber.Point, kyber.Scalar, []byte) {
>>>>>>> 8e6eddfe

	x := suite.Scalar().Pick(rand)
	X := suite.Point().Mul(nil, x)
	if !hide {
		Xb, _ := X.MarshalBinary()
		return X, x, Xb
	}
	Xh := X.(kyber.Hiding)
	for {
		Xb := Xh.HideEncode(rand) // try to encode as uniform blob
		if Xb != nil {
			return X, x, Xb // success
		}
		x.Pick(rand) // try again with a new key
		X.Mul(nil, x)
	}
}

<<<<<<< HEAD
func header(suite Suite, X crypto.Point, x crypto.Scalar,
=======
func header(suite kyber.Suite, X kyber.Point, x kyber.Scalar,
>>>>>>> 8e6eddfe
	Xb, xb []byte, anonymitySet Set) []byte {

	//fmt.Printf("Xb %s\nxb %s\n",
	//		hex.EncodeToString(Xb),hex.EncodeToString(xb))

	// Encrypt the master scalar key with each public key in the set
	S := suite.Point()
	hdr := Xb
	for i := range anonymitySet {
		Y := anonymitySet[i]
		S.Mul(Y, x) // compute DH shared secret
		seed, _ := S.MarshalBinary()
		cipher := suite.Cipher(seed)
		xc := make([]byte, len(xb))
		cipher.Partial(xc, xb, nil)
		hdr = append(hdr, xc...)
	}
	return hdr
}

// Create and encrypt a fresh key decryptable only by the given receivers.
// Returns the secret key and the ciphertext.
<<<<<<< HEAD
func encryptKey(suite Suite, rand cipher.Stream,
=======
func encryptKey(suite kyber.Suite, rand cipher.Stream,
>>>>>>> 8e6eddfe
	anonymitySet Set, hide bool) (k, c []byte) {

	// Choose a keypair and encode its representation
	X, x, Xb := keyPair(suite, rand, hide)
	xb, _ := x.MarshalBinary()

	// Generate the ciphertext header
	return xb, header(suite, X, x, Xb, xb, anonymitySet)
}

// Decrypt and verify a key encrypted via encryptKey.
// On success, returns the key and the length of the decrypted header.
<<<<<<< HEAD
func decryptKey(suite Suite, ciphertext []byte, anonymitySet Set,
	mine int, privateKey crypto.Scalar,
=======
func decryptKey(suite kyber.Suite, ciphertext []byte, anonymitySet Set,
	mine int, privateKey kyber.Scalar,
>>>>>>> 8e6eddfe
	hide bool) ([]byte, int, error) {

	// Decode the (supposed) ephemeral public key from the front
	X := suite.Point()
	var Xb []byte
	if hide {
		Xh := X.(kyber.Hiding)
		hidelen := Xh.HideLen()
		if len(ciphertext) < hidelen {
			return nil, 0, errors.New("ciphertext too short")
		}
		X.(kyber.Hiding).HideDecode(ciphertext[:hidelen])
		Xb = ciphertext[:hidelen]
	} else {
		enclen := X.MarshalSize()
		if len(ciphertext) < enclen {
			return nil, 0, errors.New("ciphertext too short")
		}
		if err := X.UnmarshalBinary(ciphertext[:enclen]); err != nil {
			return nil, 0, err
		}
		Xb = ciphertext[:enclen]
	}
	Xblen := len(Xb)

	// Decode the (supposed) master secret with our private key
	nkeys := len(anonymitySet)
	if mine < 0 || mine >= nkeys {
		panic("private-key index out of range")
	}
	seclen := suite.ScalarLen()
	if len(ciphertext) < Xblen+seclen*nkeys {
		return nil, 0, errors.New("ciphertext too short")
	}
	S := suite.Point().Mul(X, privateKey)
	seed, _ := S.MarshalBinary()
	cipher := suite.Cipher(seed)
	xb := make([]byte, seclen)
	secofs := Xblen + seclen*mine
	cipher.Partial(xb, ciphertext[secofs:secofs+seclen], nil)
	x := suite.Scalar()
	if err := x.UnmarshalBinary(xb); err != nil {
		return nil, 0, err
	}

	// Make sure it reproduces the correct ephemeral public key
	Xv := suite.Point().Mul(nil, x)
	if !X.Equal(Xv) {
		return nil, 0, errors.New("invalid ciphertext")
	}

	// Regenerate and check the rest of the header,
	// to ensure that that any of the anonymitySet members could decrypt it
	hdr := header(suite, X, x, Xb, xb, anonymitySet)
	hdrlen := len(hdr)
	if hdrlen != Xblen+seclen*nkeys {
		panic("wrong header size")
	}
	if subtle.ConstantTimeCompare(hdr, ciphertext[:hdrlen]) == 0 {
		return nil, 0, errors.New("invalid ciphertext")
	}

	return xb, hdrlen, nil
}

// Encrypt a message for reading by any member of an explit anonymity set.
// The caller supplies one or more keys representing the anonymity set.
// If the provided set contains only one public key,
// this reduces to conventional single-receiver public-key encryption.
//
// If hide is true,
// Encrypt will produce a uniformly random-looking byte-stream,
// which reveals no metadata other than message length
// to anyone unable to decrypt the message.
<<<<<<< HEAD
// The provided Suite must support
// uniform-representation encoding of public keys for this to work.
//
func Encrypt(suite Suite, rand cipher.Stream, message []byte,
=======
// The provided kyber.Suite must support
// uniform-representation encoding of public keys for this to work.
//
func Encrypt(suite kyber.Suite, rand cipher.Stream, message []byte,
>>>>>>> 8e6eddfe
	anonymitySet Set, hide bool) []byte {

	xb, hdr := encryptKey(suite, rand, anonymitySet, hide)
	cipher := suite.Cipher(xb)

	// We now know the ciphertext layout
	hdrhi := 0 + len(hdr)
	msghi := hdrhi + len(message)
	machi := msghi + cipher.KeySize()
	ciphertext := make([]byte, machi)
	copy(ciphertext, hdr)

	// Now encrypt and MAC the message based on the master secret
	ctx := ciphertext[hdrhi:msghi]
	mac := ciphertext[msghi:machi]
	cipher.Message(ctx, message, ctx)
	cipher.Partial(mac, nil, nil)
	return ciphertext
}

// Decrypt a message encrypted for a particular anonymity set.
// Returns the cleartext message on success, or an error on failure.
//
// The caller provides the anonymity set for which the message is intended,
// and the private key corresponding to one of the public keys in the set.
// Decrypt verifies that the message is encrypted correctly for this set -
// in particular, that it could be decrypted by ALL of the listed members -
// before returning successfully with the decrypted message.
// This verification ensures that a malicious sender
// cannot de-anonymize a receiver by constructing a ciphertext incorrectly
// so as to be decryptable by only some members of the set.
// As a side-effect, this verification also ensures plaintext-awareness:
// that is, it is infeasible for a sender to construct any ciphertext
// that will be accepted by the receiver without knowing the plaintext.
//
<<<<<<< HEAD
func Decrypt(suite Suite, ciphertext []byte, anonymitySet Set,
	mine int, privateKey crypto.Scalar, hide bool) ([]byte, error) {
=======
func Decrypt(suite kyber.Suite, ciphertext []byte, anonymitySet Set,
	mine int, privateKey kyber.Scalar, hide bool) ([]byte, error) {
>>>>>>> 8e6eddfe

	// Decrypt and check the encrypted key-header.
	xb, hdrlen, err := decryptKey(suite, ciphertext, anonymitySet,
		mine, privateKey, hide)
	if err != nil {
		return nil, err
	}

	// Determine the message layout
	cipher := suite.Cipher(xb)
	maclen := cipher.KeySize()
	if len(ciphertext) < hdrlen+maclen {
		return nil, errors.New("ciphertext too short")
	}
	hdrhi := hdrlen
	msghi := len(ciphertext) - maclen

	// Decrypt the message and check the MAC
	ctx := ciphertext[hdrhi:msghi]
	mac := ciphertext[msghi:]
	msg := make([]byte, len(ctx))
	cipher.Message(msg, ctx, ctx)
	cipher.Partial(mac, mac, nil)
	if subtle.ConstantTimeAllEq(mac, 0) == 0 {
		return nil, errors.New("invalid ciphertext: failed MAC check")
	}
	return msg, nil
}<|MERGE_RESOLUTION|>--- conflicted
+++ resolved
@@ -9,13 +9,8 @@
 )
 
 // XXX belongs in crypto package?
-<<<<<<< HEAD
 func keyPair(suite Suite, rand cipher.Stream,
-	hide bool) (crypto.Point, crypto.Scalar, []byte) {
-=======
-func keyPair(suite kyber.Suite, rand cipher.Stream,
 	hide bool) (kyber.Point, kyber.Scalar, []byte) {
->>>>>>> 8e6eddfe
 
 	x := suite.Scalar().Pick(rand)
 	X := suite.Point().Mul(nil, x)
@@ -34,11 +29,7 @@
 	}
 }
 
-<<<<<<< HEAD
-func header(suite Suite, X crypto.Point, x crypto.Scalar,
-=======
-func header(suite kyber.Suite, X kyber.Point, x kyber.Scalar,
->>>>>>> 8e6eddfe
+func header(suite Suite, X kyber.Point, x kyber.Scalar,
 	Xb, xb []byte, anonymitySet Set) []byte {
 
 	//fmt.Printf("Xb %s\nxb %s\n",
@@ -61,11 +52,7 @@
 
 // Create and encrypt a fresh key decryptable only by the given receivers.
 // Returns the secret key and the ciphertext.
-<<<<<<< HEAD
 func encryptKey(suite Suite, rand cipher.Stream,
-=======
-func encryptKey(suite kyber.Suite, rand cipher.Stream,
->>>>>>> 8e6eddfe
 	anonymitySet Set, hide bool) (k, c []byte) {
 
 	// Choose a keypair and encode its representation
@@ -78,13 +65,8 @@
 
 // Decrypt and verify a key encrypted via encryptKey.
 // On success, returns the key and the length of the decrypted header.
-<<<<<<< HEAD
 func decryptKey(suite Suite, ciphertext []byte, anonymitySet Set,
-	mine int, privateKey crypto.Scalar,
-=======
-func decryptKey(suite kyber.Suite, ciphertext []byte, anonymitySet Set,
 	mine int, privateKey kyber.Scalar,
->>>>>>> 8e6eddfe
 	hide bool) ([]byte, int, error) {
 
 	// Decode the (supposed) ephemeral public key from the front
@@ -159,17 +141,10 @@
 // Encrypt will produce a uniformly random-looking byte-stream,
 // which reveals no metadata other than message length
 // to anyone unable to decrypt the message.
-<<<<<<< HEAD
-// The provided Suite must support
-// uniform-representation encoding of public keys for this to work.
-//
-func Encrypt(suite Suite, rand cipher.Stream, message []byte,
-=======
 // The provided kyber.Suite must support
 // uniform-representation encoding of public keys for this to work.
 //
-func Encrypt(suite kyber.Suite, rand cipher.Stream, message []byte,
->>>>>>> 8e6eddfe
+func Encrypt(suite Suite, rand cipher.Stream, message []byte,
 	anonymitySet Set, hide bool) []byte {
 
 	xb, hdr := encryptKey(suite, rand, anonymitySet, hide)
@@ -205,13 +180,8 @@
 // that is, it is infeasible for a sender to construct any ciphertext
 // that will be accepted by the receiver without knowing the plaintext.
 //
-<<<<<<< HEAD
 func Decrypt(suite Suite, ciphertext []byte, anonymitySet Set,
-	mine int, privateKey crypto.Scalar, hide bool) ([]byte, error) {
-=======
-func Decrypt(suite kyber.Suite, ciphertext []byte, anonymitySet Set,
 	mine int, privateKey kyber.Scalar, hide bool) ([]byte, error) {
->>>>>>> 8e6eddfe
 
 	// Decrypt and check the encrypted key-header.
 	xb, hdrlen, err := decryptKey(suite, ciphertext, anonymitySet,
