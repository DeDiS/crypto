--- conflicted
+++ resolved
@@ -6,11 +6,7 @@
 	"github.com/stretchr/testify/require"
 	"go.dedis.ch/kyber/v3/pairing/bn256"
 	"go.dedis.ch/kyber/v3/share"
-<<<<<<< HEAD
 	"go.dedis.ch/kyber/v3/sign/test"
-=======
-	"go.dedis.ch/kyber/v3/sign/bls"
->>>>>>> cd28172f
 	"go.dedis.ch/kyber/v3/xof/blake2xb"
 )
 
@@ -31,20 +27,12 @@
 }
 
 func TBLSRoutine(test *testing.T, msg []byte, n int) {
-<<<<<<< HEAD
-	suite := bn256.NewSuite()
+	// Use a deterministic seed for the random stream
+	stream := blake2xb.New(msg)
+	suite := bn256.NewSuiteRand(stream)
 	scheme := NewThresholdSchemeOnG1(suite)
 	th := n/2 + 1
 
-	// Use a deterministic seed for the random stream
-	stream := blake2xb.New(msg)
-=======
-	// Use a deterministic seed for the random stream
-	stream := blake2xb.New(msg)
-	suite := bn256.NewSuiteRand(stream)
-	th := n/2 + 1
-
->>>>>>> cd28172f
 	secret := suite.G1().Scalar().Pick(stream)
 	priPoly := share.NewPriPoly(suite.G2(), th, secret, stream)
 	pubPoly := priPoly.Commit(suite.G2().Point().Base())
@@ -56,17 +44,10 @@
 		sigShares = append(sigShares, sig)
 	}
 
-<<<<<<< HEAD
 	sig, err := scheme.Recover(pubPoly, msg, sigShares, th, n)
 	require.Nil(test, err)
 
 	err = scheme.VerifyRecovered(pubPoly.Commit(), msg, sig)
-=======
-	sig, err := Recover(suite, pubPoly, msg, sigShares, th, n)
-	require.Nil(test, err)
-
-	err = bls.Verify(suite, pubPoly.Commit(), msg, sig)
->>>>>>> cd28172f
 	require.Nil(test, err)
 }
 
