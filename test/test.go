--- conflicted
+++ resolved
@@ -9,17 +9,13 @@
 	"github.com/dedis/kyber/util/random"
 )
 
-<<<<<<< HEAD
 type Suite interface {
-	crypto.Group
+	kyber.Group
 	Hash() hash.Hash
-	Cipher(key []byte, options ...interface{}) crypto.Cipher
-}
-
-func testEmbed(g crypto.Group, rand cipher.Stream, points *[]crypto.Point,
-=======
+	Cipher(key []byte, options ...interface{}) kyber.Cipher
+}
+
 func testEmbed(g kyber.Group, rand cipher.Stream, points *[]kyber.Point,
->>>>>>> 8e6eddfe
 	s string) {
 	//println("embedding: ",s)
 	b := []byte(s)
@@ -307,19 +303,11 @@
 
 // Test two group implementations that are supposed to be equivalent,
 // and compare their results.
-<<<<<<< HEAD
-func TestCompareGroups(fn func(key []byte, options ...interface{}) crypto.Cipher, g1, g2 crypto.Group) {
+func TestCompareGroups(fn func(key []byte, options ...interface{}) kyber.Cipher, g1, g2 kyber.Group) {
 
 	// Produce test results from the same pseudorandom seed
-	r1 := testGroup(g1, fn(crypto.NoKey))
-	r2 := testGroup(g2, fn(crypto.NoKey))
-=======
-func TestCompareGroups(suite kyber.Suite, g1, g2 kyber.Group) {
-
-	// Produce test results from the same pseudorandom seed
-	r1 := testGroup(g1, suite.Cipher(kyber.NoKey))
-	r2 := testGroup(g2, suite.Cipher(kyber.NoKey))
->>>>>>> 8e6eddfe
+	r1 := testGroup(g1, fn(kyber.NoKey))
+	r2 := testGroup(g2, fn(kyber.NoKey))
 
 	// Compare resulting Points
 	for i := range r1 {
@@ -335,11 +323,7 @@
 }
 
 // Apply a standard set of validation tests to a ciphersuite.
-<<<<<<< HEAD
 func TestSuite(suite Suite) {
-=======
-func TestSuite(suite kyber.Suite) {
->>>>>>> 8e6eddfe
 
 	// Try hashing something
 	h := suite.Hash()
