--- conflicted
+++ resolved
@@ -165,10 +165,4 @@
 
 	PointLen() int // Max length of point in bytes
 	Point() Point  // Create new point
-
-<<<<<<< HEAD
-	NewKey(cipher.Stream) Scalar
-=======
-	PrimeOrder() bool // Returns true if group is prime-order
->>>>>>> 672ede36
 }