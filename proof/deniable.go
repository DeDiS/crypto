package proof

import (
	"bytes"
	"errors"

	"github.com/dedis/kyber"
	"github.com/dedis/kyber/clique"
)

// Create a clique.Protocol implementing an interactive Sigma-protocol
// to prove a particular statement to the other participants.
// Optionally the clique.Protocol participant can also verify
// the Sigma-protocol proofs of any or all of the other participants.
// Different participants may produce different proofs of varying sizes,
// and may even consist of different numbers of steps.
<<<<<<< HEAD
func DeniableProver(suite Suite, self int, prover Prover,
=======
func DeniableProver(suite kyber.Suite, self int, prover Prover,
>>>>>>> 8e6eddfe
	verifiers []Verifier) clique.Protocol {

	return clique.Protocol(func(ctx clique.Context) []error {
		dp := deniableProver{}
		return dp.run(suite, self, prover, verifiers, ctx)
	})
}

type deniableProver struct {
<<<<<<< HEAD
	suite Suite          // Agreed-on ciphersuite for protocol
=======
	suite kyber.Suite   // Agreed-on ciphersuite for protocol
>>>>>>> 8e6eddfe
	self  int            // Our own node number
	sc    clique.Context // Clique protocol context

	// verifiers for other nodes' proofs
	dv []*deniableVerifier

	// per-step state
	key  []byte        // Secret pre-challenge we committed to
	msg  *bytes.Buffer // Buffer in which to build prover msg
	msgs [][]byte      // All messages from last proof step

	pubrand kyber.Cipher
	prirand kyber.Cipher

	// Error/success indicators for all participants
	err []error
}

<<<<<<< HEAD
func (dp *deniableProver) run(suite Suite, self int, prv Prover,
=======
func (dp *deniableProver) run(suite kyber.Suite, self int, prv Prover,
>>>>>>> 8e6eddfe
	vrf []Verifier, sc clique.Context) []error {
	dp.suite = suite
	dp.self = self
	dp.sc = sc
	dp.prirand = sc.Random()

	nnodes := len(vrf)
	if self < 0 || self >= nnodes {
		panic("out-of-range self node")
	}

	// Initialize error slice entries to a default error indicator,
	// so that forgetting to run a verifier won't look like "success"
	verr := errors.New("prover or verifier not run")
	dp.err = make([]error, nnodes)
	for i := range dp.err {
		if i != self {
			dp.err[i] = verr
		}
	}

	// Launch goroutines to run whichever verifiers the caller requested
	dp.dv = make([]*deniableVerifier, nnodes)
	for i := range vrf {
		if vrf[i] != nil {
			dv := deniableVerifier{}
			dv.start(suite, vrf[i])
			dp.dv[i] = &dv
		}
	}

	// Run the prover, which will also drive the verifiers.
	dp.initStep()
	if err := (func(ProverContext) error)(prv)(dp); err != nil {
		dp.err[self] = err
	}

	// Send the last prover message.
	// Make sure the verifiers get to run to completion as well
	for {
		stragglers, err := dp.proofStep()
		if err != nil {
			dp.err[self] = err
			break
		}
		if !stragglers {
			break
		}
		if err = dp.challengeStep(); err != nil {
			dp.err[self] = err
			break
		}
	}

	return dp.err
}

// Start the message buffer off in each step with a randomness commitment
func (dp *deniableProver) initStep() {

	keylen := dp.prirand.KeySize()
	key := make([]byte, keylen) // secret random key
	dp.prirand.Read(key)
	dp.key = key

	msg := make([]byte, keylen) // send commitment to it
	dp.suite.Cipher(key).XORKeyStream(msg, msg)
	dp.msg = bytes.NewBuffer(msg)

	// The Sigma-Prover will now append its proof content to dp.msg...
}

func (dp *deniableProver) proofStep() (bool, error) {

	// Send the randomness commit and accumulated message to the leader,
	// and get all participants' commits, via our star-protocol context.
	msgs, err := dp.sc.Step(dp.msg.Bytes())
	if err != nil {
		return false, err
	}
	if !bytes.Equal(msgs[dp.self], dp.msg.Bytes()) {
		return false, errors.New("own messages were corrupted")
	}
	dp.msgs = msgs

	// Distribute this step's prover messages
	// to the relevant verifiers as well,
	// waking them up in the process so they can proceed.
	keylen := dp.prirand.KeySize()
	for i := range dp.dv {
		dv := dp.dv[i]
		if dv != nil && i < len(msgs) {
			dv.inbox <- msgs[i][keylen:] // send to verifier
		}
	}

	// Collect the verifiers' responses,
	// collecting error indicators from verifiers that are done.
	stragglers := false
	for i := range dp.dv { // collect verifier responses
		dv := dp.dv[i]
		if dv != nil {
			done := <-dv.done // get verifier response
			if done {         // verifier is done
				dp.err[i] = dv.err
				dp.dv[i] = nil
			} else { // verifier needs next challenge
				stragglers = true
			}
		}
	}
	return stragglers, nil
}

func (dp *deniableProver) challengeStep() error {

	// Send our challenge randomness to the leader, and collect all.
	keys, err := dp.sc.Step(dp.key)
	if err != nil {
		return err
	}

	// XOR together all the participants' randomness contributions,
	// check them against the respective commits,
	// and ensure ours is included to ensure deniability
	// (even if all others turn out to be maliciously generated).
	keylen := dp.prirand.KeySize()
	mix := make([]byte, keylen)
	for i := range keys {
		com := dp.msgs[i][:keylen] // node i's randomness commitment
		key := keys[i]             // node i's committed random key
		if len(com) < keylen || len(key) < keylen {
			continue // ignore participants who dropped out
		}
		chk := make([]byte, keylen)
		dp.suite.Cipher(key).XORKeyStream(chk, chk)
		if !bytes.Equal(com, chk) {
			return errors.New("wrong key for commit")
		}
		for j := 0; j < keylen; j++ { // mix in this key
			mix[j] ^= key[j]
		}
	}
	if len(keys) <= dp.self || !bytes.Equal(keys[dp.self], dp.key) {
		return errors.New("our own message was corrupted")
	}

	// Use the mix to produce the public randomness needed by the prover
	dp.pubrand = dp.suite.Cipher(mix)

	// Distribute the master challenge to any verifiers waiting for it
	for i := range dp.dv {
		dv := dp.dv[i]
		if dv != nil {
			dv.inbox <- mix // so send it
		}
	}

	// Setup for the next proof step
	dp.initStep()
	return nil
}

func (dp *deniableProver) Put(message interface{}) error {
	// Add onto accumulated prover message
	return dp.suite.Write(dp.msg, message)
}

// Prover will call this after Put()ing all commits for a given step,
// to get the master challenge to be used in its challenge/responses.
func (dp *deniableProver) PubRand(data ...interface{}) error {

	if _, err := dp.proofStep(); err != nil { // finish proof step
		return err
	}
	if err := dp.challengeStep(); err != nil { // run challenge step
		return err
	}
	return dp.suite.Read(dp.pubrand, data...)
}

// Get private randomness
func (dp *deniableProver) PriRand(data ...interface{}) {
	if err := dp.suite.Read(dp.prirand, data...); err != nil {
		panic("error reading random stream: " + err.Error())
	}
}

// Interactive Sigma-protocol verifier context.
// Acts as a slave to a deniableProver instance.
type deniableVerifier struct {
<<<<<<< HEAD
	suite Suite
=======
	suite kyber.Suite
>>>>>>> 8e6eddfe

	inbox chan []byte   // Channel for receiving proofs and challenges
	prbuf *bytes.Buffer // Buffer with which to read proof messages

	done chan bool // Channel for sending done status indicators
	err  error     // When done indicates verify error if non-nil

	pubrand kyber.Cipher
}

<<<<<<< HEAD
func (dv *deniableVerifier) start(suite Suite, vrf Verifier) {
=======
func (dv *deniableVerifier) start(suite kyber.Suite, vrf Verifier) {
>>>>>>> 8e6eddfe
	dv.suite = suite
	dv.inbox = make(chan []byte)
	dv.done = make(chan bool)

	// Launch a concurrent goroutine to run this verifier
	go func() {
		//req := deniableVerifierRequest{}

		// Await the prover's first message
		dv.getProof()

		// Run the verifier, providing dv as its context
		dv.err = (func(VerifierContext) error)(vrf)(dv)

		// Signal verifier termination
		dv.done <- true
	}()
}

func (dv *deniableVerifier) getProof() {

	// Get the next message from the prover
	prbuf := <-dv.inbox
	dv.prbuf = bytes.NewBuffer(prbuf)
}

// Read structured data from the proof
func (dv *deniableVerifier) Get(message interface{}) error {
	return dv.suite.Read(dv.prbuf, message)
}

// Get the next public random challenge.
func (dv *deniableVerifier) PubRand(data ...interface{}) error {

	// Signal that we need the next challenge
	dv.done <- false

	// Wait for it
	chal := <-dv.inbox

	// Produce the appropriate publicly random stream
	dv.pubrand = dv.suite.Cipher(chal)
	if err := dv.suite.Read(dv.pubrand, data...); err != nil {
		return err
	}

	// Get the next proof message
	dv.getProof()
	return nil
}<|MERGE_RESOLUTION|>--- conflicted
+++ resolved
@@ -14,11 +14,7 @@
 // the Sigma-protocol proofs of any or all of the other participants.
 // Different participants may produce different proofs of varying sizes,
 // and may even consist of different numbers of steps.
-<<<<<<< HEAD
-func DeniableProver(suite Suite, self int, prover Prover,
-=======
 func DeniableProver(suite kyber.Suite, self int, prover Prover,
->>>>>>> 8e6eddfe
 	verifiers []Verifier) clique.Protocol {
 
 	return clique.Protocol(func(ctx clique.Context) []error {
@@ -28,11 +24,7 @@
 }
 
 type deniableProver struct {
-<<<<<<< HEAD
 	suite Suite          // Agreed-on ciphersuite for protocol
-=======
-	suite kyber.Suite   // Agreed-on ciphersuite for protocol
->>>>>>> 8e6eddfe
 	self  int            // Our own node number
 	sc    clique.Context // Clique protocol context
 
@@ -51,11 +43,7 @@
 	err []error
 }
 
-<<<<<<< HEAD
-func (dp *deniableProver) run(suite Suite, self int, prv Prover,
-=======
 func (dp *deniableProver) run(suite kyber.Suite, self int, prv Prover,
->>>>>>> 8e6eddfe
 	vrf []Verifier, sc clique.Context) []error {
 	dp.suite = suite
 	dp.self = self
@@ -247,11 +235,7 @@
 // Interactive Sigma-protocol verifier context.
 // Acts as a slave to a deniableProver instance.
 type deniableVerifier struct {
-<<<<<<< HEAD
 	suite Suite
-=======
-	suite kyber.Suite
->>>>>>> 8e6eddfe
 
 	inbox chan []byte   // Channel for receiving proofs and challenges
 	prbuf *bytes.Buffer // Buffer with which to read proof messages
@@ -262,11 +246,7 @@
 	pubrand kyber.Cipher
 }
 
-<<<<<<< HEAD
 func (dv *deniableVerifier) start(suite Suite, vrf Verifier) {
-=======
-func (dv *deniableVerifier) start(suite kyber.Suite, vrf Verifier) {
->>>>>>> 8e6eddfe
 	dv.suite = suite
 	dv.inbox = make(chan []byte)
 	dv.done = make(chan bool)
