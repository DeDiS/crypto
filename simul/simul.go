/*
<<<<<<< HEAD
Package simul allows for easy simulation on different platforms. THe following platforms
are available:

	- localhost - for up to 100 nodes
	- mininet - for up to 1'000 nodes
	- deterlab - for up to 50'000 nodes

Usually you start small, then work your way up to the full potential of your
protocol!
*/
package simul

import (
	"flag"

	"github.com/dedis/onet/simul/platform"
)

var deterlabUser bool

func init() {
	flag.BoolVar(&deterlabUser, "deteruser", false, "start as deterlab-user-binary")
}

// Start decides on the '--simul'-flag whether it needs to build or start the
// simulation and the '--user' to start in deterlab-user-mode.
func Start() {
	flag.Parse()
	switch {
	case simul != "":
		Simulate()
	case deterlabUser:
		platform.DeterlabUser()
	default:
		Build()
	}
}
=======
Package simul enables protocols and services to be run on different platforms,
like:

    - localhost - for up to 100 nodes
    - mininet - for up to 1000 nodes
    - deterlab - for up to 50'000 nodes
*/
package simul
>>>>>>> d8764644
<|MERGE_RESOLUTION|>--- conflicted
+++ resolved
@@ -1,43 +1,4 @@
 /*
-<<<<<<< HEAD
-Package simul allows for easy simulation on different platforms. THe following platforms
-are available:
-
-	- localhost - for up to 100 nodes
-	- mininet - for up to 1'000 nodes
-	- deterlab - for up to 50'000 nodes
-
-Usually you start small, then work your way up to the full potential of your
-protocol!
-*/
-package simul
-
-import (
-	"flag"
-
-	"github.com/dedis/onet/simul/platform"
-)
-
-var deterlabUser bool
-
-func init() {
-	flag.BoolVar(&deterlabUser, "deteruser", false, "start as deterlab-user-binary")
-}
-
-// Start decides on the '--simul'-flag whether it needs to build or start the
-// simulation and the '--user' to start in deterlab-user-mode.
-func Start() {
-	flag.Parse()
-	switch {
-	case simul != "":
-		Simulate()
-	case deterlabUser:
-		platform.DeterlabUser()
-	default:
-		Build()
-	}
-}
-=======
 Package simul enables protocols and services to be run on different platforms,
 like:
 
@@ -45,5 +6,4 @@
     - mininet - for up to 1000 nodes
     - deterlab - for up to 50'000 nodes
 */
-package simul
->>>>>>> d8764644
+package simul