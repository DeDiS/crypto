--- conflicted
+++ resolved
@@ -17,31 +17,17 @@
 	"errors"
 	"hash"
 
-<<<<<<< HEAD
-	"github.com/dedis/crypto"
-	"github.com/dedis/crypto/proof/dleq"
-	"github.com/dedis/crypto/share"
-	"github.com/dedis/crypto/util/random"
-=======
 	"github.com/dedis/kyber"
-	"github.com/dedis/kyber/proof"
+	"github.com/dedis/kyber/proof/dleq"
+	"github.com/dedis/kyber/share"
 	"github.com/dedis/kyber/util/random"
-	"github.com/dedis/kyber/share"
->>>>>>> 8e6eddfe
 )
 
-// NOTE. Here, we need need the full suite definition for using the proof/
-// package while we only use Hash.
-// 1. the pkg has still access to lot more than what the package requires (so
-// the opposite of what we wanted to achieve)
-// 2. Again, full suite redeclaration
-// 3. Possibly troublesome inconsistencies: why would vss use a different suite
-// than share/poly.go, while vss USES share/poly.go as a building block.
 type Suite interface {
-	crypto.Group
+	kyber.Group
 	Hash() hash.Hash
-	Cipher(key []byte, options ...interface{}) crypto.Cipher
-	crypto.Encoding
+	Cipher(key []byte, options ...interface{}) kyber.Cipher
+	kyber.Encoding
 }
 
 // Some error definitions.
@@ -60,11 +46,7 @@
 // the given secret and the list of public keys X using the sharing threshold
 // t and the base point H. The function returns the list of shares and the
 // public commitment polynomial.
-<<<<<<< HEAD
-func EncShares(suite Suite, H crypto.Point, X []crypto.Point, secret crypto.Scalar, t int) ([]*PubVerShare, *share.PubPoly, error) {
-=======
-func EncShares(suite kyber.Suite, H kyber.Point, X []kyber.Point, secret kyber.Scalar, t int) ([]*PubVerShare, *share.PubPoly, error) {
->>>>>>> 8e6eddfe
+func EncShares(suite Suite, H kyber.Point, X []kyber.Point, secret kyber.Scalar, t int) ([]*PubVerShare, *share.PubPoly, error) {
 	n := len(X)
 	encShares := make([]*PubVerShare, n)
 
@@ -104,11 +86,7 @@
 // VerifyEncShare checks that the encrypted share sX satisfies
 // log_{H}(sH) == log_{X}(sX) where sH is the public commitment computed by
 // evaluating the public commitment polynomial at the encrypted share's index i.
-<<<<<<< HEAD
-func VerifyEncShare(suite Suite, H crypto.Point, X crypto.Point, sH crypto.Point, encShare *PubVerShare) error {
-=======
-func VerifyEncShare(suite kyber.Suite, H kyber.Point, X kyber.Point, sH kyber.Point, encShare *PubVerShare) error {
->>>>>>> 8e6eddfe
+func VerifyEncShare(suite Suite, H kyber.Point, X kyber.Point, sH kyber.Point, encShare *PubVerShare) error {
 	if err := encShare.P.Verify(suite, H, X, sH, encShare.S.V); err != nil {
 		return errorEncVerification
 	}
@@ -118,15 +96,11 @@
 // VerifyEncShareBatch provides the same functionality as VerifyEncShare but for
 // slices of encrypted shares. The function returns the valid encrypted shares
 // together with the corresponding public keys.
-<<<<<<< HEAD
-func VerifyEncShareBatch(suite Suite, H crypto.Point, X []crypto.Point, sH []crypto.Point, encShares []*PubVerShare) ([]crypto.Point, []*PubVerShare, error) {
-=======
-func VerifyEncShareBatch(suite kyber.Suite, H kyber.Point, X []kyber.Point, sH []kyber.Point, encShares []*PubVerShare) ([]kyber.Point, []*PubVerShare, error) {
->>>>>>> 8e6eddfe
+func VerifyEncShareBatch(suite Suite, H kyber.Point, X []kyber.Point, sH []kyber.Point, encShares []*PubVerShare) ([]kyber.Point, []*PubVerShare, error) {
 	if len(X) != len(sH) || len(sH) != len(encShares) {
 		return nil, nil, errorDifferentLengths
 	}
-	var K []kyber.Point // good public keys
+	var K []kyber.Point  // good public keys
 	var E []*PubVerShare // good encrypted shares
 	for i := 0; i < len(X); i++ {
 		if err := VerifyEncShare(suite, H, X[i], sH[i], encShares[i]); err == nil {
@@ -140,11 +114,7 @@
 // DecShare first verifies the encrypted share against the encryption
 // consistency proof and, if valid, decrypts it and creates a decryption
 // consistency proof.
-<<<<<<< HEAD
-func DecShare(suite Suite, H crypto.Point, X crypto.Point, sH crypto.Point, x crypto.Scalar, encShare *PubVerShare) (*PubVerShare, error) {
-=======
-func DecShare(suite kyber.Suite, H kyber.Point, X kyber.Point, sH kyber.Point, x kyber.Scalar, encShare *PubVerShare) (*PubVerShare, error) {
->>>>>>> 8e6eddfe
+func DecShare(suite Suite, H kyber.Point, X kyber.Point, sH kyber.Point, x kyber.Scalar, encShare *PubVerShare) (*PubVerShare, error) {
 	if err := VerifyEncShare(suite, H, X, sH, encShare); err != nil {
 		return nil, err
 	}
@@ -161,15 +131,11 @@
 // DecShareBatch provides the same functionality as DecShare but for slices of
 // encrypted shares. The function returns the valid encrypted and decrypted
 // shares as well as the corresponding public keys.
-<<<<<<< HEAD
-func DecShareBatch(suite Suite, H crypto.Point, X []crypto.Point, sH []crypto.Point, x crypto.Scalar, encShares []*PubVerShare) ([]crypto.Point, []*PubVerShare, []*PubVerShare, error) {
-=======
-func DecShareBatch(suite kyber.Suite, H kyber.Point, X []kyber.Point, sH []kyber.Point, x kyber.Scalar, encShares []*PubVerShare) ([]kyber.Point, []*PubVerShare, []*PubVerShare, error) {
->>>>>>> 8e6eddfe
+func DecShareBatch(suite Suite, H kyber.Point, X []kyber.Point, sH []kyber.Point, x kyber.Scalar, encShares []*PubVerShare) ([]kyber.Point, []*PubVerShare, []*PubVerShare, error) {
 	if len(X) != len(sH) || len(sH) != len(encShares) {
 		return nil, nil, nil, errorDifferentLengths
 	}
-	var K []kyber.Point // good public keys
+	var K []kyber.Point  // good public keys
 	var E []*PubVerShare // good encrypted shares
 	var D []*PubVerShare // good decrypted shares
 	for i := 0; i < len(encShares); i++ {
@@ -184,11 +150,7 @@
 
 // VerifyDecShare checks that the decrypted share sG satisfies
 // log_{G}(X) == log_{sG}(sX). Note that X = xG and sX = s(xG) = x(sG).
-<<<<<<< HEAD
-func VerifyDecShare(suite Suite, G crypto.Point, X crypto.Point, encShare *PubVerShare, decShare *PubVerShare) error {
-=======
-func VerifyDecShare(suite kyber.Suite, G kyber.Point, X kyber.Point, encShare *PubVerShare, decShare *PubVerShare) error {
->>>>>>> 8e6eddfe
+func VerifyDecShare(suite Suite, G kyber.Point, X kyber.Point, encShare *PubVerShare, decShare *PubVerShare) error {
 	if err := decShare.P.Verify(suite, G, decShare.S.V, X, encShare.S.V); err != nil {
 		return errorDecVerification
 	}
@@ -197,11 +159,7 @@
 
 // VerifyDecShareBatch provides the same functionality as VerifyDecShare but for
 // slices of decrypted shares. The function returns the the valid decrypted shares.
-<<<<<<< HEAD
-func VerifyDecShareBatch(suite Suite, G crypto.Point, X []crypto.Point, encShares []*PubVerShare, decShares []*PubVerShare) ([]*PubVerShare, error) {
-=======
-func VerifyDecShareBatch(suite kyber.Suite, G kyber.Point, X []kyber.Point, encShares []*PubVerShare, decShares []*PubVerShare) ([]*PubVerShare, error) {
->>>>>>> 8e6eddfe
+func VerifyDecShareBatch(suite Suite, G kyber.Point, X []kyber.Point, encShares []*PubVerShare, decShares []*PubVerShare) ([]*PubVerShare, error) {
 	if len(X) != len(encShares) || len(encShares) != len(decShares) {
 		return nil, errorDifferentLengths
 	}
@@ -216,11 +174,7 @@
 
 // RecoverSecret first verifies the given decrypted shares against their
 // decryption consistency proofs and then tries to recover the shared secret.
-<<<<<<< HEAD
-func RecoverSecret(suite Suite, G crypto.Point, X []crypto.Point, encShares []*PubVerShare, decShares []*PubVerShare, t int, n int) (crypto.Point, error) {
-=======
-func RecoverSecret(suite kyber.Suite, G kyber.Point, X []kyber.Point, encShares []*PubVerShare, decShares []*PubVerShare, t int, n int) (kyber.Point, error) {
->>>>>>> 8e6eddfe
+func RecoverSecret(suite Suite, G kyber.Point, X []kyber.Point, encShares []*PubVerShare, decShares []*PubVerShare, t int, n int) (kyber.Point, error) {
 	D, err := VerifyDecShareBatch(suite, G, X, encShares, decShares)
 	if err != nil {
 		return nil, err
