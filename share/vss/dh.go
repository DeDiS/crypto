--- conflicted
+++ resolved
@@ -11,11 +11,7 @@
 )
 
 // dhExchange computes the shared key from a private key and a public key
-<<<<<<< HEAD
-func dhExchange(suite Suite, ownPrivate crypto.Scalar, remotePublic crypto.Point) crypto.Point {
-=======
-func dhExchange(suite kyber.Suite, ownPrivate kyber.Scalar, remotePublic kyber.Point) kyber.Point {
->>>>>>> 8e6eddfe
+func dhExchange(suite Suite, ownPrivate kyber.Scalar, remotePublic kyber.Point) kyber.Point {
 	sk := suite.Point()
 	sk.Mul(remotePublic, ownPrivate)
 	return sk
@@ -44,11 +40,7 @@
 }
 
 // context returns the context slice to be used when encrypting a share
-<<<<<<< HEAD
-func context(suite Suite, dealer crypto.Point, verifiers []crypto.Point) []byte {
-=======
-func context(suite kyber.Suite, dealer kyber.Point, verifiers []kyber.Point) []byte {
->>>>>>> 8e6eddfe
+func context(suite Suite, dealer kyber.Point, verifiers []kyber.Point) []byte {
 	h := suite.Hash()
 	h.Write([]byte("vss-dealer"))
 	dealer.MarshalTo(h)
